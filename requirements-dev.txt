-i https://pypi.python.org/simple

.

2to3==1.0

alabaster==0.7.12

appdirs==1.4.4

atomicwrites==1.4.0; sys_platform == 'win32'

attrs==20.2.0; python_version >= '2.7' and python_version not in '3.0, 3.1, 3.2, 3.3'

<<<<<<< HEAD
babel==2.9.1; python_version >= '2.7' and python_version not in '3.0, 3.1, 3.2, 3.3'
=======
babel==2.10.3; python_version >= '2.7' and python_version not in '3.0, 3.1, 3.2, 3.3'
>>>>>>> c29c247f

black==20.8b1

bleach==3.2.1; python_version >= '2.7' and python_version not in '3.0, 3.1, 3.2, 3.3, 3.4'

bump2version==1.0.1

certifi==2020.6.20

cfgv==3.2.0; python_full_version >= '3.6.1'

chardet==3.0.4

click==8.1.3; python_version >= '2.7' and python_version not in '3.0, 3.1, 3.2, 3.3, 3.4'

colorama==0.4.4; platform_system == 'Windows' and sys_platform == 'win32' and sys_platform == 'win32'

coverage==6.4.3

distlib==0.3.1

docutils==0.16; python_version >= '2.7' and python_version not in '3.0, 3.1, 3.2, 3.3, 3.4'

filelock==3.0.12

flake8-mypy==17.8.0

flake8==3.8.4

identify==1.5.6; python_version >= '2.7' and python_version not in '3.0, 3.1, 3.2, 3.3'

idna==2.10; python_version >= '2.7' and python_version not in '3.0, 3.1, 3.2, 3.3'

imagesize==1.2.0; python_version >= '2.7' and python_version not in '3.0, 3.1, 3.2, 3.3'

isort==5.6.4

jinja2==2.11.3; python_version >= '2.7' and python_version not in '3.0, 3.1, 3.2, 3.3, 3.4'

keyring==21.4.0; python_version >= '3.6'

markupsafe==1.1.1; python_version >= '2.7' and python_version not in '3.0, 3.1, 3.2, 3.3'

mccabe==0.6.1

more-itertools==8.14.0; python_version >= '3.5'

mypy-extensions==0.4.3

mypy==0.790; python_version >= '3.5'

nodeenv==1.5.0

packaging==20.4; python_version >= '2.7' and python_version not in '3.0, 3.1, 3.2, 3.3'

pathspec==0.8.0

pathtools==0.1.2

pipenv==2022.8.5; python_version >= '2.7' and python_version not in '3.0, 3.1, 3.2, 3.3'

pkginfo==1.6.1

pluggy==0.13.1; python_version >= '2.7' and python_version not in '3.0, 3.1, 3.2, 3.3'

pre-commit==2.20.0

py==1.10.0; python_version >= '2.7' and python_version not in '3.0, 3.1, 3.2, 3.3'

pycodestyle==2.6.0; python_version >= '2.7' and python_version not in '3.0, 3.1, 3.2, 3.3'

pyflakes==2.2.0; python_version >= '2.7' and python_version not in '3.0, 3.1, 3.2, 3.3'

pygments==2.13.0; python_version >= '3.5'

pyparsing==2.4.7; python_version >= '2.6' and python_version not in '3.0, 3.1, 3.2, 3.3'

pytest-cov==2.10.1

pytest==6.1.2

pytz==2020.1

pywin32-ctypes==0.2.0; sys_platform == 'win32'

pyyaml==5.4.1

readme-renderer==28.0

regex==2020.10.28

requests-toolbelt==0.9.1

requests==2.24.0

six==1.16.0; python_version >= '2.7' and python_version not in '3.0, 3.1, 3.2, 3.3'

snowballstemmer==2.0.0

sphinx-epytext==0.0.4

sphinx==3.2.1

sphinxcontrib-applehelp==1.0.2; python_version >= '3.5'

sphinxcontrib-devhelp==1.0.2; python_version >= '3.5'

sphinxcontrib-htmlhelp==1.0.3; python_version >= '3.5'

sphinxcontrib-jsmath==1.0.1; python_version >= '3.5'

sphinxcontrib-qthelp==1.0.3; python_version >= '3.5'

sphinxcontrib-serializinghtml==1.1.4; python_version >= '3.5'

toml==0.10.1

tox-pipenv==1.10.1

tox==3.20.1; python_version >= '2.7' and python_version not in '3.0, 3.1, 3.2, 3.3, 3.4'

tqdm==4.51.0; python_version >= '2.6' and python_version not in '3.0, 3.1, 3.2, 3.3'

travis==0.0.3

twine==3.2.0

typed-ast==1.5.4

typing-extensions==3.7.4.3

urllib3==1.26.11; python_version >= '2.7' and python_version not in '3.0, 3.1, 3.2, 3.3, 3.4' and python_version < '4'

virtualenv-clone==0.5.4; python_version >= '2.7' and python_version not in '3.0, 3.1, 3.2, 3.3'

virtualenv==20.1.0; python_version >= '2.7' and python_version not in '3.0, 3.1, 3.2, 3.3'

watchdog==0.10.3

wcwidth==0.2.5

webencodings==0.5.1

wheel==0.35.1
<|MERGE_RESOLUTION|>--- conflicted
+++ resolved
@@ -12,11 +12,7 @@
 
 attrs==20.2.0; python_version >= '2.7' and python_version not in '3.0, 3.1, 3.2, 3.3'
 
-<<<<<<< HEAD
-babel==2.9.1; python_version >= '2.7' and python_version not in '3.0, 3.1, 3.2, 3.3'
-=======
 babel==2.10.3; python_version >= '2.7' and python_version not in '3.0, 3.1, 3.2, 3.3'
->>>>>>> c29c247f
 
 black==20.8b1
 

--- conflicted
+++ resolved
@@ -72,11 +72,7 @@
 
 pathtools==0.1.2
 
-<<<<<<< HEAD
-pipenv==2022.7.24; python_version >= '2.7' and python_version not in '3.0, 3.1, 3.2, 3.3'
-=======
 pipenv==2022.8.5; python_version >= '2.7' and python_version not in '3.0, 3.1, 3.2, 3.3'
->>>>>>> c29c247f
 
 pkginfo==1.6.1
 

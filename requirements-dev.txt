-i https://pypi.python.org/simple

.

2to3==1.0

alabaster==0.7.12

appdirs==1.4.4

atomicwrites==1.4.1; sys_platform == 'win32'

attrs==22.1.0; python_version >= '2.7' and python_version not in '3.0, 3.1, 3.2, 3.3'

babel==2.10.3; python_version >= '2.7' and python_version not in '3.0, 3.1, 3.2, 3.3'

black==22.8.0

bleach==5.0.1; python_version >= '2.7' and python_version not in '3.0, 3.1, 3.2, 3.3, 3.4'

bump2version==1.0.1

certifi==2022.9.24

cfgv==3.3.1; python_full_version >= '3.6.1'

chardet==3.0.4

click==8.1.3; python_version >= '2.7' and python_version not in '3.0, 3.1, 3.2, 3.3, 3.4'

colorama==0.4.5; platform_system == 'Windows' and sys_platform == 'win32' and sys_platform == 'win32'

coverage==6.4.4

distlib==0.3.6

docutils==0.19; python_version >= '2.7' and python_version not in '3.0, 3.1, 3.2, 3.3, 3.4'

filelock==3.0.12

flake8-mypy==17.8.0

flake8==3.8.4

identify==2.5.5; python_version >= '2.7' and python_version not in '3.0, 3.1, 3.2, 3.3'

idna==2.10; python_version >= '2.7' and python_version not in '3.0, 3.1, 3.2, 3.3'

imagesize==1.4.1; python_version >= '2.7' and python_version not in '3.0, 3.1, 3.2, 3.3'

isort==5.10.1

jinja2==3.1.2; python_version >= '2.7' and python_version not in '3.0, 3.1, 3.2, 3.3, 3.4'

keyring==21.4.0; python_version >= '3.6'

markupsafe==1.1.1; python_version >= '2.7' and python_version not in '3.0, 3.1, 3.2, 3.3'

mccabe==0.7.0

more-itertools==8.14.0; python_version >= '3.5'

mypy-extensions==0.4.3

mypy==0.790; python_version >= '3.5'

nodeenv==1.7.0

packaging==21.3; python_version >= '2.7' and python_version not in '3.0, 3.1, 3.2, 3.3'

pathspec==0.8.0

pathtools==0.1.2

pipenv==2022.9.21; python_version >= '2.7' and python_version not in '3.0, 3.1, 3.2, 3.3'

pkginfo==1.8.3

pluggy==1.0.0; python_version >= '2.7' and python_version not in '3.0, 3.1, 3.2, 3.3'

pre-commit==2.20.0

py==1.11.0; python_version >= '2.7' and python_version not in '3.0, 3.1, 3.2, 3.3'

pycodestyle==2.9.1; python_version >= '2.7' and python_version not in '3.0, 3.1, 3.2, 3.3'

pyflakes==2.2.0; python_version >= '2.7' and python_version not in '3.0, 3.1, 3.2, 3.3'

pygments==2.13.0; python_version >= '3.5'

pyparsing==3.0.9; python_version >= '2.6' and python_version not in '3.0, 3.1, 3.2, 3.3'

pytest-cov==2.10.1

pytest==7.1.3

pytz==2022.2.1

pywin32-ctypes==0.2.0; sys_platform == 'win32'

pyyaml==6.0

readme-renderer==28.0

regex==2020.10.28

requests-toolbelt==0.9.1

requests==2.28.1

six==1.16.0; python_version >= '2.7' and python_version not in '3.0, 3.1, 3.2, 3.3'

snowballstemmer==2.2.0

sphinx-epytext==0.0.4

sphinx==5.1.1

sphinxcontrib-applehelp==1.0.2; python_version >= '3.5'

sphinxcontrib-devhelp==1.0.2; python_version >= '3.5'

sphinxcontrib-htmlhelp==2.0.0; python_version >= '3.5'

sphinxcontrib-jsmath==1.0.1; python_version >= '3.5'

sphinxcontrib-qthelp==1.0.3; python_version >= '3.5'

sphinxcontrib-serializinghtml==1.1.5; python_version >= '3.5'

toml==0.10.1

tox-pipenv==1.10.1

tox==3.20.1; python_version >= '2.7' and python_version not in '3.0, 3.1, 3.2, 3.3, 3.4'

tqdm==4.51.0; python_version >= '2.6' and python_version not in '3.0, 3.1, 3.2, 3.3'

travis==0.0.3

twine==4.0.1

typed-ast==1.5.4

typing-extensions==4.3.0

urllib3==1.26.11; python_version >= '2.7' and python_version not in '3.0, 3.1, 3.2, 3.3, 3.4' and python_version < '4'

virtualenv-clone==0.5.7; python_version >= '2.7' and python_version not in '3.0, 3.1, 3.2, 3.3'

virtualenv==20.16.5; python_version >= '2.7' and python_version not in '3.0, 3.1, 3.2, 3.3'

watchdog==2.1.9

wcwidth==0.2.5

webencodings==0.5.1

<<<<<<< HEAD
wheel==0.38.2
=======
wheel==0.38.4
>>>>>>> b0639d2b
<|MERGE_RESOLUTION|>--- conflicted
+++ resolved
@@ -156,8 +156,4 @@
 
 webencodings==0.5.1
 
-<<<<<<< HEAD
-wheel==0.38.2
-=======
 wheel==0.38.4
->>>>>>> b0639d2b

--- conflicted
+++ resolved
@@ -16,7 +16,6 @@
         ]
     },
     "default": {
-<<<<<<< HEAD
         "certifi": {
             "hashes": [
                 "sha256:5ad7e9a056d25ffa5082862e36f119f7f7cec6457fa07ee2f8c339814b80c9b1",
@@ -43,23 +42,6 @@
             "hashes": [
                 "sha256:43999036bfa82904b6af1d99e4882b560e5e2c68e5c4b0aa03b655f3d7d73fee",
                 "sha256:b3f43d496c6daba4493e7c431722aeb7dbc6288f52a6e04e7b6023b0247817e6"
-=======
-        "landscape-api-py3": {
-            "editable": true,
-            "path": "."
-        },
-        "pycurl": {
-            "hashes": [
-                "sha256:1957c867e2a341f5526c107c7bbc5014d6e75fdc2a14294fcb8a47663fbd2e15",
-                "sha256:50aee0469511a9708a1f1a50d510b5ec2013fc6f5e720c32bbcb3b9c7b0f45b1",
-                "sha256:667db26516e50ce4a853745906f3b149c24756d85061b9d966eb7ec43a8c48a4",
-                "sha256:7cc13d3421cbd31921d77e22d1f57c0e1a8d0fb461938a587689a93162ccef2f",
-                "sha256:a0c62dbc66b9b947832307d6cf7bdb5e4da906ce7b3efe6f74292e8f3dc5abe3",
-                "sha256:a6966e8d9ccda31c6d077c4f8673aaa88141cc73d50e110e93e627b816d17fd1",
-                "sha256:beadfa7f052626864d70eb33cec8f2aeece12dfb483c2424cc07b057f83b7d35",
-                "sha256:c5c379c8cc777dda397f86f0d0049480250ae84a82a9d99d668f461d368fb39c",
-                "sha256:ec7dd291545842295b7b56c12c90ffad2976cc7070c98d7b1517b7b6cd5994b3"
->>>>>>> 2bf4bcae
             ],
             "index": "pypi",
             "version": "==2.23.0"
@@ -214,33 +196,6 @@
             "index": "pypi",
             "version": "==5.1"
         },
-<<<<<<< HEAD
-=======
-        "cryptography": {
-            "hashes": [
-                "sha256:091d31c42f444c6f519485ed528d8b451d1a0c7bf30e8ca583a0cac44b8a0df6",
-                "sha256:18452582a3c85b96014b45686af264563e3e5d99d226589f057ace56196ec78b",
-                "sha256:1dfa985f62b137909496e7fc182dac687206d8d089dd03eaeb28ae16eec8e7d5",
-                "sha256:1e4014639d3d73fbc5ceff206049c5a9a849cefd106a49fa7aaaa25cc0ce35cf",
-                "sha256:22e91636a51170df0ae4dcbd250d318fd28c9f491c4e50b625a49964b24fe46e",
-                "sha256:3b3eba865ea2754738616f87292b7f29448aec342a7c720956f8083d252bf28b",
-                "sha256:651448cd2e3a6bc2bb76c3663785133c40d5e1a8c1a9c5429e4354201c6024ae",
-                "sha256:726086c17f94747cedbee6efa77e99ae170caebeb1116353c6cf0ab67ea6829b",
-                "sha256:844a76bc04472e5135b909da6aed84360f522ff5dfa47f93e3dd2a0b84a89fa0",
-                "sha256:88c881dd5a147e08d1bdcf2315c04972381d026cdb803325c03fe2b4a8ed858b",
-                "sha256:96c080ae7118c10fcbe6229ab43eb8b090fccd31a09ef55f83f690d1ef619a1d",
-                "sha256:a0c30272fb4ddda5f5ffc1089d7405b7a71b0b0f51993cb4e5dbb4590b2fc229",
-                "sha256:bb1f0281887d89617b4c68e8db9a2c42b9efebf2702a3c5bf70599421a8623e3",
-                "sha256:c447cf087cf2dbddc1add6987bbe2f767ed5317adb2d08af940db517dd704365",
-                "sha256:c4fd17d92e9d55b84707f4fd09992081ba872d1a0c610c109c18e062e06a2e55",
-                "sha256:d0d5aeaedd29be304848f1c5059074a740fa9f6f26b84c5b63e8b29e73dfc270",
-                "sha256:daf54a4b07d67ad437ff239c8a4080cfd1cc7213df57d33c97de7b4738048d5e",
-                "sha256:e993468c859d084d5579e2ebee101de8f5a27ce8e2159959b6673b418fd8c785",
-                "sha256:f118a95c7480f5be0df8afeb9a11bd199aa20afab7a96bcf20409b411a3a85f0"
-            ],
-            "version": "==2.9.2"
-        },
->>>>>>> 2bf4bcae
         "distlib": {
             "hashes": [
                 "sha256:2e166e231a26b36d6dfe35a48c4464346620f8645ed0ace01ee31822b288de21"
@@ -456,16 +411,6 @@
             ],
             "version": "==2.6.0"
         },
-<<<<<<< HEAD
-=======
-        "pycparser": {
-            "hashes": [
-                "sha256:2d475327684562c3a96cc71adf7dc8c4f0565175cf86b6d7a404ff4c771f15f0",
-                "sha256:7582ad22678f0fcd81102833f60ef8d0e57288b6b5fb00323d101be910e35705"
-            ],
-            "version": "==2.20"
-        },
->>>>>>> 2bf4bcae
         "pyflakes": {
             "hashes": [
                 "sha256:0d94e0e05a19e57a99444b6ddcf9a6eb2e5c68d3ca1e98e90707af8152c90a92",
@@ -572,10 +517,7 @@
                 "sha256:43999036bfa82904b6af1d99e4882b560e5e2c68e5c4b0aa03b655f3d7d73fee",
                 "sha256:b3f43d496c6daba4493e7c431722aeb7dbc6288f52a6e04e7b6023b0247817e6"
             ],
-<<<<<<< HEAD
-            "index": "pypi",
-=======
->>>>>>> 2bf4bcae
+            "index": "pypi",
             "version": "==2.23.0"
         },
         "requests-toolbelt": {
